--- conflicted
+++ resolved
@@ -47,15 +47,7 @@
         );
     };
 
-<<<<<<< HEAD
-    match process_block(&state, block_hash).await {
-        Ok(_) => (
-            StatusCode::ACCEPTED,
-            Json(ApiResponse::new(Status::Success, true)),
-        ),
-        Err(err) => (
-=======
-    let block_height = match state.bitcoin_provider.call::<BlockWithTransactions>(
+  let block_height = match state.bitcoin_provider.call::<BlockWithTransactions>(
         "getblock",
         &[serde_json::to_value(block_hash).unwrap(), 2.into()],
     ) {
@@ -73,7 +65,6 @@
 
     if let Err(e) = process_block(&state, block_hash, block_height).await {
         return (
->>>>>>> 805a3aa1
             StatusCode::INTERNAL_SERVER_ERROR,
             Json(ApiResponse::new(
                 Status::InternalServerError,
